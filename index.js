/**
 * Create a new [Mapbox GL JS plugin](https://www.mapbox.com/blog/build-mapbox-gl-js-plugins/) that
 * modifies the layers of the map style to use the 'text-field' that matches the browser language.
 * @constructor
 * @param {object} options - Options to configure the plugin.
 * @param {string[]} [options.supportedLanguages] - List of supported languages
 * @param {Function} [options.languageTransform] - Custom style transformation to apply
 * @param {RegExp} [options.languageField=/^\{name/] - RegExp to match if a text-field is a language field
 * @param {Function} [options.getLanguageField] - Given a language choose the field in the vector tiles
 * @param {string} [options.languageSource] - Name of the source that contains the different languages.
 * @param {string} [options.defaultLanguage] - Name of the default language to initialize style after loading.
 * @param {string[]} [options.excludedLayerIds] - Name of the layers that should be excluded from translation.
 */
function MapboxLanguage(options) {
  options = Object.assign({}, options);
  if (!(this instanceof MapboxLanguage)) {
    throw new Error('MapboxLanguage needs to be called with the new keyword');
  }

  this.setLanguage = this.setLanguage.bind(this);
  this._initialStyleUpdate = this._initialStyleUpdate.bind(this);

  this._defaultLanguage = options.defaultLanguage;
  this._isLanguageField = options.languageField || /^\{name/;
  this._getLanguageField = options.getLanguageField || function nameField(language) {
    return language === 'local' ? '{name}' : '{name_' + language + '}';
  };
  this._languageSource = options.languageSource || null;
  this._languageTransform = options.languageTransform || function (style, language) {
    if (language === 'ar') {
      return noSpacing(style);
    } else {
      return standardSpacing(style);
    }
  };
  this._excludedLayerIds = options.excludedLayerIds || [];
<<<<<<< HEAD
  this.supportedLanguages = options.supportedLanguages || ['local', 'en', 'es', 'fr', 'de', 'ru', 'zh', 'ar', 'pt'];
=======
  this.supportedLanguages = options.supportedLanguages || ['ar', 'en', 'es', 'fr', 'de', 'ja', 'ko', 'pt', 'ru', 'zh'];
>>>>>>> 2babf3b0
}

function standardSpacing(style) {
  var changedLayers = style.layers.map(function (layer) {
    if (!(layer.layout || {})['text-field']) return layer;
    var spacing = 0;
    if (layer['source-layer'] === 'state_label') {
      spacing = 0.15;
    }
    if (layer['source-layer'] === 'marine_label') {
      if (/-lg/.test(layer.id)) {
        spacing = 0.25;
      }
      if (/-md/.test(layer.id)) {
        spacing = 0.15;
      }
      if (/-sm/.test(layer.id)) {
        spacing = 0.1;
      }
    }
    if (layer['source-layer'] === 'place_label') {
      if (/-suburb/.test(layer.id)) {
        spacing = 0.15;
      }
      if (/-neighbour/.test(layer.id)) {
        spacing = 0.1;
      }
      if (/-islet/.test(layer.id)) {
        spacing = 0.01;
      }
    }
    if (layer['source-layer'] === 'airport_label') {
      spacing = 0.01;
    }
    if (layer['source-layer'] === 'rail_station_label') {
      spacing = 0.01;
    }
    if (layer['source-layer'] === 'poi_label') {
      if (/-scalerank/.test(layer.id)) {
        spacing = 0.01;
      }
    }
    if (layer['source-layer'] === 'road_label') {
      if (/-label-/.test(layer.id)) {
        spacing = 0.01;
      }
      if (/-shields/.test(layer.id)) {
        spacing = 0.05;
      }
    }
    return Object.assign({}, layer, {
      layout: Object.assign({}, layer.layout, {
        'text-letter-spacing': spacing
      })
    });
  });

  return Object.assign({}, style, {
    layers: changedLayers
  });
}

function noSpacing(style) {
  var changedLayers = style.layers.map(function (layer) {
    if (!(layer.layout || {})['text-field']) return layer;
    var spacing = 0;
    return Object.assign({}, layer, {
      layout: Object.assign({}, layer.layout, {
        'text-letter-spacing': spacing
      })
    });
  });

  return Object.assign({}, style, {
    layers: changedLayers
  });
}

function isNameStringField(isLangField, property) {
  return typeof property === 'string' && isLangField.test(property);
}

function isNameFunctionField(isLangField, property) {
  return property.stops && property.stops.filter(function (stop) {
    return isLangField.test(stop[1]);
  }).length > 0;
}

function adaptPropertyLanguage(isLangField, property, languageFieldName) {
  if (isNameStringField(isLangField, property)) return languageFieldName;
  if (isNameFunctionField(isLangField, property)) {
    var newStops = property.stops.map(function (stop) {
      if (isLangField.test(stop[1])) {
        return [stop[0], languageFieldName];
      }
      return stop;
    });
    return Object.assign({}, property, {
      stops: newStops
    });
  }
  return property;
}

function changeLayerTextProperty(isLangField, layer, languageFieldName, excludedLayerIds) {
  if (layer.layout && layer.layout['text-field'] && excludedLayerIds.indexOf(layer.id) === -1) {
    return Object.assign({}, layer, {
      layout: Object.assign({}, layer.layout, {
        'text-field': adaptPropertyLanguage(isLangField, layer.layout['text-field'], languageFieldName)
      })
    });
  }
  return layer;
}

function findStreetsSource(style) {
  var sources = Object.keys(style.sources).filter(function (sourceName) {
    var source = style.sources[sourceName];
    return /mapbox-streets-v\d/.test(source.url);
  });
  return sources[0];
}

/**
 * Explicitly change the language for a style.
 * @param {object} style - Mapbox GL style to modify
 * @param {string} language - The language iso code
 * @returns {object} the modified style
 */
MapboxLanguage.prototype.setLanguage = function (style, language) {
  if (this.supportedLanguages.indexOf(language) < 0) throw new Error('Language ' + language + ' is not supported');
  var streetsSource = this._languageSource || findStreetsSource(style);
  if (!streetsSource) return style;

  var field = this._getLanguageField(language);
  var isLangField = this._isLanguageField;
  var excludedLayerIds = this._excludedLayerIds;
  var changedLayers = style.layers.map(function (layer) {
    if (layer.source === streetsSource) return changeLayerTextProperty(isLangField, layer, field, excludedLayerIds);
    return layer;
  });

  var languageStyle = Object.assign({}, style, {
    layers: changedLayers
  });

  return this._languageTransform(languageStyle, language);
};

MapboxLanguage.prototype._initialStyleUpdate = function () {
  var style = this._map.getStyle();
  var language = this._defaultLanguage || browserLanguage(this.supportedLanguages);

  // We only update the style once
  this._map.off('styledata', this._initialStyleUpdate);
  this._map.setStyle(this.setLanguage(style, language));
};

function browserLanguage(supportedLanguages) {
  var language = navigator.languages ? navigator.languages[0] : (navigator.language || navigator.userLanguage);
  var parts = language.split('-');
  var languageCode = language;
  if (parts.length > 1) {
    languageCode = parts[0];
  }
  if (supportedLanguages.indexOf(languageCode) > -1) {
    return languageCode;
  }
  return null;
}

MapboxLanguage.prototype.onAdd = function (map) {
  this._map = map;
  this._map.on('styledata', this._initialStyleUpdate);
  this._container = document.createElement('div');
  return this._container;
};

MapboxLanguage.prototype.onRemove = function () {
  this._map.off('styledata', this._initialStyleUpdate);
  this._map = undefined;
};

function ie11Polyfill() {
  if (typeof Object.assign != 'function') {
    // Must be writable: true, enumerable: false, configurable: true
    Object.defineProperty(Object, 'assign', {
      // eslint-disable-next-line no-unused-vars
      value: function assign(target, varArgs) { // .length of function is 2
        // eslint-disable-next-line strict
        'use strict';
        if (target === null) { // TypeError if undefined or null
          throw new TypeError('Cannot convert undefined or null to object');
        }

        var to = Object(target);

        for (var index = 1; index < arguments.length; index++) {
          var nextSource = arguments[index];

          if (nextSource !== null) { // Skip over if undefined or null
            for (var nextKey in nextSource) {
              // Avoid bugs when hasOwnProperty is shadowed
              if (Object.prototype.hasOwnProperty.call(nextSource, nextKey)) {
                to[nextKey] = nextSource[nextKey];
              }
            }
          }
        }
        return to;
      },
      writable: true,
      configurable: true
    });
  }
}

if (typeof module !== 'undefined' && typeof module.exports !== 'undefined') {
  module.exports = MapboxLanguage;
} else {
  ie11Polyfill();
  window.MapboxLanguage = MapboxLanguage;
}<|MERGE_RESOLUTION|>--- conflicted
+++ resolved
@@ -34,11 +34,7 @@
     }
   };
   this._excludedLayerIds = options.excludedLayerIds || [];
-<<<<<<< HEAD
-  this.supportedLanguages = options.supportedLanguages || ['local', 'en', 'es', 'fr', 'de', 'ru', 'zh', 'ar', 'pt'];
-=======
-  this.supportedLanguages = options.supportedLanguages || ['ar', 'en', 'es', 'fr', 'de', 'ja', 'ko', 'pt', 'ru', 'zh'];
->>>>>>> 2babf3b0
+  this.supportedLanguages = options.supportedLanguages || ['ar', 'en', 'es', 'fr', 'de', 'local', 'ja', 'ko', 'pt', 'ru', 'zh'];
 }
 
 function standardSpacing(style) {
